--- conflicted
+++ resolved
@@ -2,12 +2,9 @@
 pandas
 requests
 matplotlib
-<<<<<<< HEAD
 datasets
 huggingface_hub
 pytest
-=======
 jellyfish
 black
->>>>>>> 8e6fb32f
 -e .