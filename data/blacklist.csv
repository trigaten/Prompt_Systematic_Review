--- conflicted
+++ resolved
@@ -1,167 +1,135 @@
-<<<<<<< HEAD
-Title, Link, Reason
-A Brief History of Prompt: Leveraging Language Models., https://arxiv.org/abs/2310.04438, AI Generated
-Hydrogen-rich supernovae beyond the neutrino-driven core-collapse paradigm,,About Space not Prompting
-Few-Shot Learning with Localization in Realistic Settings,,not related to prompting
-Cross-Lingual Alignment of Contextual Word Embeddings,, with Applications to Zero-shot Dependency Parsing,, no Prompting
-ANALOGY-FORMING TRANSFORMERS FOR FEW-SHOT 3D PARSING,, no prompting
-GENERAL-PURPOSE IN-CONTEXT LEARNING BY META-LEARNING TRANSFORMERS,, no prompting
-A Survey of Deep Learning for Low-Shot Object Detection,, no prompting
-Few-shot Class-incremental Learning: A Survey,, no prompting
-Balanced and Explainable Social Media Analysis for Public Health with  Large Language Models,,uses BERT
-QUERY-DEPENDENT PROMPT EVALUATION AND OPTI- MIZATION WITH OFFLINE INVERSE RL,,more about deep RL than prompting
-DeltaEdit: Exploring Text-free Training for Text-Driven Image  Manipulation,,too training focused
-Deep Language Networks: Joint Prompt Training of Stacked LLMs using  Variational Inference,, too training focused
-Unnatural language processing: How do language models handle  machine-generated prompts?,, too training focused
-Give Me the Facts! A Survey on Factual Knowledge Probing in Pre-trained  Language Models,, cloze focused
-Task-driven Prompt Evolution for Foundation Models,, training related
-Diversity-Aware Meta Visual Prompting,, training focused
-DRPT: Disentangled and Recurrent Prompt Tuning for Compositional  Zero-Shot Learning,, tuning
-DeltaSpace: A Semantic-aligned Feature Space for Flexible Text-guided  Image Editing,, training focused
-InstructPix2NeRF: Instructed 3D Portrait Editing from a Single Image,, not really about prompting
-What Changes Can Large-scale Language Models Bring? Intensive Study on  HyperCLOVA: Billions-scale Korean Generative Pretrained Transformers,, about a model not prompts
-MLLM-DataEngine: An Iterative Refinement Approach for MLLM,,soft prompting
-UNLEASHING THE POWER OF PRE-TRAINED LANGUAGE MODELS FOR OFFLINE REINFORCEMENT LEARNING,, out-of-scope
-ExPT: Synthetic Pretraining for Few-Shot Experimental Design,, no prompting
-Improving Input-label Mapping with Demonstration Replay for In-context Learning,, out-of-domain
-APOLLO: ZERO-SHOT MULTIMODAL REASONING WITH MULTIPLE EXPERTS, 2310.18369v1.pdf, Lower-Level Transformer Modification - Not Prompting
-Few-Shot Learning with Siamese Networks and Label Tuning,, no prompting
-MGIMN: Multi-Grained Interactive Matching Network for Few-shot Text  Classification,, no prompting
-Zero and Few-shot Learning for Author Profiling,, about models not prompting
-Towards Training-free Open-world Segmentation via Image Prompting Foundation Models,http://arxiv.org/pdf/2310.10912v1.pdf,image segmentation,,
-Videoprompter: an ensemble of foundational models for zero-shot video understanding,http://arxiv.org/pdf/2310.15324v1.pdf,"video understanding, different domain",,
-Improving Diversity of Demographic Representation in Large Language Models via Collective-Critiques and Self-Voting,http://arxiv.org/pdf/2310.16523v1.pdf,"model representation, not prompting",,
-The Power of Large Language Models for Wireless Communication System Development: A Case Study on FPGA Platforms,http://arxiv.org/pdf/2307.07319v4.pdf,not prompting,,
-Large Language Models Enable Few-Shot Clustering,http://arxiv.org/pdf/2307.00524v1.pdf,"few-shot clustering, not prompting",,
-Universal Fuzzing via Large Language Models,http://arxiv.org/pdf/2308.04748v1.pdf,does not use hard-prefix prompts,,
-Training-free Open-world Segmentation via Image Prompting Foundation Models,,image segmentation,,
-FIRE: Food Image to REcipe generation,http://arxiv.org/pdf/2308.14391v1.pdf,image to text translation,,
-Large language models can accurately predict searcher preferences,http://arxiv.org/pdf/2309.10621v1.pdf,does not use hard-prefix prompts,,
-Understanding In-Context Learning from Repetitions,http://arxiv.org/pdf/2310.00297v2.pdf,"focus is on effects of repetition in in-context learning, not prompting",,
-Small Language Models Fine-tuned to Coordinate Larger Language Models  improve Complex Reasoning,http://arxiv.org/pdf/2310.18338v1.pdf,"focus on fine-tuning, not hard-prefix prompting",,
-Revisiting Large Language Models as Zero-shot Relation Extractors,http://arxiv.org/pdf/2310.05028v3.pdf,zero-shot learning for relation extraction,,
-Towards Training-free Open-world Segmentation via Image Prompting  Foundation Models,http://arxiv.org/pdf/2310.10912v1.pdf,image segmentation,,
-Improving Diversity of Demographic Representation in Large Language  Models via Collective-Critiques and Self-Voting,http://arxiv.org/pdf/2310.16523v1.pdf,demographic representation,,
-Characterizing Attribution and Fluency Tradeoffs for Retrieval-Augmented  Large Language Models,http://arxiv.org/pdf/2302.05578v2.pdf,RAG,,
-LLM-Eval: Unified Multi-Dimensional Automatic Evaluation for Open-Domain  Conversations with Large Language Models,http://arxiv.org/pdf/2305.13711v1.pdf,eval of LLMs,,
-Robot Task Planning Based on Large Language Model Representing Knowledge  with Directed Graph Structures,http://arxiv.org/pdf/2306.05171v1.pdf,knowledge representation,,
-OptiMUS: Optimization Modeling Using MIP Solvers and large language  models,http://arxiv.org/pdf/2310.06116v2.pdf,"different approach, MIP solvers",,
-PromptInfuser: How Tightly Coupling AI and UI Design Impacts Designers'  Workflows,http://arxiv.org/pdf/2310.15435v1.pdf,focus on UI,,
-A Monte Carlo Language Model Pipeline for Zero-Shot Sociopolitical Event  Extraction,http://arxiv.org/pdf/2305.15051v1.pdf,"monte carlo methods, not prompting",,
-Large language models can accurately predict searcher preferences,http://arxiv.org/pdf/2309.10621v1.pdf,"prediction capabilities, not prompting",,
-Fine-tune Language Models to Approximate Unbiased In-context Learning,http://arxiv.org/pdf/2310.03331v1.pdf,fine-tuning,,
-On the Compositional Generalization Gap of In-Context Learning,http://arxiv.org/pdf/2211.08473v1.pdf,"compositional generalization, not hard-prefix prompting",,
-Few-shot Fine-tuning vs. In-context Learning: A Fair Comparison and  Evaluation,http://arxiv.org/pdf/2305.16938v2.pdf,no hard-prefix prompting,,
-=======
-Title, Link, Reason
-A Brief History of Prompt: Leveraging Language Models., https://arxiv.org/abs/2310.04438, AI Generated
-Hydrogen-rich supernovae beyond the neutrino-driven core-collapse paradigm,,About Space not Prompting
-Few-Shot Learning with Localization in Realistic Settings,,not related to prompting
-Cross-Lingual Alignment of Contextual Word Embeddings with Applications to Zero-shot Dependency Parsing,, no Prompting
-ANALOGY-FORMING TRANSFORMERS FOR FEW-SHOT 3D PARSING,, no prompting
-GENERAL-PURPOSE IN-CONTEXT LEARNING BY META-LEARNING TRANSFORMERS,, no prompting
-A Survey of Deep Learning for Low-Shot Object Detection,, no prompting
-Few-shot Class-incremental Learning: A Survey,, no prompting
-Balanced and Explainable Social Media Analysis for Public Health with  Large Language Models,,uses BERT
-QUERY-DEPENDENT PROMPT EVALUATION AND OPTI- MIZATION WITH OFFLINE INVERSE RL,,more about deep RL than prompting
-DeltaEdit: Exploring Text-free Training for Text-Driven Image  Manipulation,,too training focused
-Deep Language Networks: Joint Prompt Training of Stacked LLMs using  Variational Inference,, too training focused
-Unnatural language processing: How do language models handle  machine-generated prompts?,, too training focused
-Give Me the Facts! A Survey on Factual Knowledge Probing in Pre-trained  Language Models,, cloze focused
-Task-driven Prompt Evolution for Foundation Models,, training related
-Diversity-Aware Meta Visual Prompting,, training focused
-DRPT: Disentangled and Recurrent Prompt Tuning for Compositional  Zero-Shot Learning,, tuning
-DeltaSpace: A Semantic-aligned Feature Space for Flexible Text-guided  Image Editing,, training focused
-InstructPix2NeRF: Instructed 3D Portrait Editing from a Single Image,, not really about prompting
-What Changes Can Large-scale Language Models Bring? Intensive Study on  HyperCLOVA: Billions-scale Korean Generative Pretrained Transformers,, about a model not prompts
-MLLM-DataEngine: An Iterative Refinement Approach for MLLM,,soft prompting
-UNLEASHING THE POWER OF PRE-TRAINED LANGUAGE MODELS FOR OFFLINE REINFORCEMENT LEARNING,, out-of-scope
-ExPT: Synthetic Pretraining for Few-Shot Experimental Design,, no prompting
-Improving Input-label Mapping with Demonstration Replay for In-context Learning,, out-of-domain
-APOLLO: ZERO-SHOT MULTIMODAL REASONING WITH MULTIPLE EXPERTS, 2310.18369v1.pdf, Lower-Level Transformer Modification - Not Prompting
-Few-Shot Learning with Siamese Networks and Label Tuning,, no prompting
-MGIMN: Multi-Grained Interactive Matching Network for Few-shot Text  Classification,, no prompting
-Zero and Few-shot Learning for Author Profiling,, about models not prompting
-"Prompt, Generate, then Cache: Cascade of Foundation Models makes Strong  Few-shot Learners", http://arxiv.org/pdf/2303.02151v1.pdf, training
-Gradient-Regulated Meta-Prompt Learning for Generalizable  Vision-Language Models, http://arxiv.org/pdf/2303.06571v2.pdf, soft prompting
-Decomposed Prototype Learning for Few-Shot Scene Graph Generation,http://arxiv.org/pdf/2303.10863v1.pdf, continuous prompts
-Supervised Masked Knowledge Distillation for Few-Shot Transformers,, no prompting
-"Multimodal C4: An Open, Billion-scale Corpus of Images Interleaved with  Text", http://arxiv.org/pdf/2303.15466v2.pdf, no prompting
-A Survey on Few-Shot Class-Incremental Learning,http://arxiv.org/pdf/2304.06939v3.pdf, no prompting
-Unified Quantum State Tomography and Hamiltonian Learning Using  Transformer Models: A Language-Translation-Like Approach for Quantum Systems, http://arxiv.org/pdf/2304.08130v2.pdf, no prompting
-Analogy-Forming Transformers for Few-Shot 3D Parsing, http://arxiv.org/pdf/2304.12010v1.pdf, no prompting
-PointGPT: Auto-regressively Generative Pre-training from Point Clouds, http://arxiv.org/pdf/2305.11487v2.pdf, continuous prompts
-A Survey of Diffusion Models in Natural Language Processing,http://arxiv.org/pdf/2305.14671v2.pdf, no prompting
-One-for-All: Generalized LoRA for Parameter-Efficient Fine-tuning, http://arxiv.org/pdf/2306.07967v2.pdf, tuning
-ProtoDiff: Learning to Learn Prototypical Networks by Task-Guided  Diffusion, http://arxiv.org/pdf/2306.14770v2.pdf, no prompting
-Effective Transfer of Pretrained Large Visual Model for Fabric Defect  Segmentation via Specifc Knowledge Injection, http://arxiv.org/pdf/2306.16186v1.pdf, no prompting
-Meta-training with Demonstration Retrieval for Efficient Few-shot  Learning, http://arxiv.org/pdf/2307.00119v1.pdf, cloze prompting
-TablEye: Seeing small Tables through the Lens of Images, http://arxiv.org/pdf/2307.02491v1.pdf, no prompting
-Identifying Misinformation on YouTube through Transcript Contextual  Analysis with Transformer Models, http://arxiv.org/pdf/2307.12155v1.pdf, no prompting
-Link-Context Learning for Multimodal LLMs, http://arxiv.org/pdf/2308.07891v1.pdf, no prompting
-Less is More: Towards Efficient Few-shot 3D Semantic Segmentation via  Training-free Networks, http://arxiv.org/pdf/2308.12961v1.pdf, no prompting
-TransPrompt v2: A Transferable Prompting Framework for Cross-task Text  Classification, http://arxiv.org/pdf/2308.15010v1.pdf, soft prompting
-Self-Sampling Meta SAM: Enhancing Few-shot Medical Image Segmentation  with Meta-Learning, http://arxiv.org/pdf/2308.16466v3.pdf, training
-Prompt-based Node Feature Extractor for Few-shot Learning on  Text-Attributed Graphs, http://arxiv.org/pdf/2309.02848v1.pdf, cloze prompts
-Cross-Image Context Matters for Bongard Problems, http://arxiv.org/pdf/2309.03468v1.pdf, no prompting
-DePT: Decomposed Prompt Tuning for Parameter-Efficient Fine-tuning, http://arxiv.org/pdf/2309.05173v2.pdf, tuning
-GLAD: Content-aware Dynamic Graphs For Log Anomaly Detection, http://arxiv.org/pdf/2309.05953v1.pdf, cloze prompting
-SCT: A Simple Baseline for Parameter-Efficient Fine-Tuning via Salient  Channels, http://arxiv.org/pdf/2309.08513v2.pdf, tuning
-PAC-tuning:Fine-tuning Pretrained Language Models with PAC-driven  Perturbed Gradient Descent, http://arxiv.org/pdf/2310.17588v1.pdf, no prompting
-Unleashing the Power of Pre-trained Language Models for Offline  Reinforcement Learning, http://arxiv.org/pdf/2310.20587v3.pdf, no prompting
-On Task-personalized Multimodal Few-shot Learning for Visually-rich  Document Entity Retrieval, http://arxiv.org/pdf/2311.00693v1.pdf, no prompting
-Robust Fine-Tuning of Vision-Language Models for Domain Generalization, http://arxiv.org/pdf/2311.02236v1.pdf, no prompting
-Lesion2Vec: Deep Metric Learning for Few-Shot Multiple Lesions  Recognition in Wireless Capsule Endoscopy Video, http://arxiv.org/pdf/2101.04240v2.pdf, no prompting
-Unsupervised Law Article Mining based on Deep Pre-Trained Language  Representation Models with Application to the Italian Civil Code, http://arxiv.org/pdf/2112.03033v1.pdf, no prompting
-"Using DeepSpeed and Megatron to Train Megatron-Turing NLG 530B, A  Large-Scale Generative Language Model", http://arxiv.org/pdf/2201.11990v3.pdf, training
-Data Distributional Properties Drive Emergent In-Context Learning in  Transformers, http://arxiv.org/pdf/2205.05055v6.pdf, no prompting
-Hungry Hungry Hippos: Towards Language Modeling with State Space Models, http://arxiv.org/pdf/2212.14052v3.pdf, no prompting
-CLIP2Scene: Towards Label-efficient 3D Scene Understanding by CLIP, http://arxiv.org/pdf/2301.04926v2.pdf, cloze prompting
-Learning to detect an animal sound from five examples, http://arxiv.org/pdf/2305.13210v1.pdf, no prompting
-The Rise of AI Language Pathologists: Exploring Two-level Prompt  Learning for Few-shot Weakly-supervised Whole Slide Image Classification, http://arxiv.org/pdf/2305.17891v1.pdf, training
-Language Models are Few-Shot Learners, http://arxiv.org/pdf/2005.14165v4.pdf, training
-When Prompt-based Incremental Learning Does Not Meet Strong Pretraining, http://arxiv.org/pdf/2308.10445v1.pdf, training
-"Fewer Errors, but More Stereotypes? The Effect of Model Size on Gender  Bias", http://arxiv.org/pdf/2206.09860v1.pdf, MLMs and cloze prompting
-PromptAttack: Prompt-based Attack for Language Models via Gradient  Search, http://arxiv.org/pdf/2209.01882v1.pdf, cloze prompting
-Can Language Models Be Specific? How?, http://arxiv.org/pdf/2210.05159v2.pdf, cloze prompting
-Multilingual Relation Classification via Efficient and Effective  Prompting, http://arxiv.org/pdf/2210.13838v2.pdf, soft prompting
-SPE: Symmetrical Prompt Enhancement for Fact Probing, http://arxiv.org/pdf/2211.07078v1.pdf, soft prompting
-Evaluating the Robustness of Discrete Prompts, http://arxiv.org/pdf/2302.05619v1.pdf, cloze prompting
-Syntax-aware Hybrid prompt model for Few-shot multi-modal sentiment  analysis, http://arxiv.org/pdf/2306.01312v2.pdf, soft and cloze prompting
-Unified Multimodal Pre-training and Prompt-based Tuning for  Vision-Language Understanding and Generation, http://arxiv.org/pdf/2112.05587v2.pdf, MLMs and cloze prompting
-Learning to Transfer Prompts for Text Generation, http://arxiv.org/pdf/2205.01543v2.pdf, soft prompting
-Towards Realistic Low-resource Relation Extraction: A Benchmark with  Empirical Baseline Study, http://arxiv.org/pdf/2210.10678v3.pdf, tuning and cloze prompting
-PromptFusion: Decoupling Stability and Plasticity for Continual Learning, http://arxiv.org/pdf/2303.07223v1.pdf, tuning
-Are Prompt-based Models Clueless?, http://arxiv.org/pdf/2205.09295v2.pdf, cloze prompting
-Avoiding Inference Heuristics in Few-shot Prompt-based Finetuning, http://arxiv.org/pdf/2109.04144v1.pdf, tuning
-P4E: Few-Shot Event Detection as Prompt-Guided Identification and  Localization, http://arxiv.org/pdf/2202.07615v3.pdf, cloze prompting
-PartSLIP: Low-Shot Part Segmentation for 3D Point Clouds via Pretrained  Image-Language Models, http://arxiv.org/pdf/2212.01558v2.pdf, tuning
-SPARSEFIT: Few-shot Prompting with Sparse Fine-tuning for Jointly  Generating Predictions and Natural Language Explanations, http://arxiv.org/pdf/2305.13235v2.pdf, training and tuning
-Large Language Model Distillation Doesn't Need a Teacher, http://arxiv.org/pdf/2305.14864v1.pdf, training
-MultiQG-TI: Towards Question Generation from Multi-modal Sources, http://arxiv.org/pdf/2307.04643v1.pdf, no prompting
-Why Is Prompt Tuning for Vision-Language Models Robust to Noisy Labels?, http://arxiv.org/pdf/2307.11978v1.pdf, tuning
-Low-Parameter Federated Learning with Large Language Models, http://arxiv.org/pdf/2307.13896v1.pdf, tuning and MLM
-OLaLa: Ontology Matching with Large Language Models, http://arxiv.org/pdf/2311.03837v1.pdf, uses BERT no specified prefix prompting
-Cross-Lingual Supervision improves Large Language Models Pre-training, http://arxiv.org/pdf/2305.11778v1.pdf, training focused
-ExplainCPE: A Free-text Explanation Benchmark of Chinese Pharmacist  Examination,http://arxiv.org/pdf/2305.12945v2.pdf, training focused
-Adapting Language Models to Compress Contexts, http://arxiv.org/pdf/2305.14788v2.pdf, soft prompting
-A Mechanism for Sample-Efficient In-Context Learning for Sparse  Retrieval Tasks, http://arxiv.org/pdf/2305.17040v1.pdf, more about LM interpretability than prompting
-Large Language Models Are Partially Primed in Pronoun Interpretation, http://arxiv.org/pdf/2305.16917v1.pdf, uses in-context learning but is not about prompting methods
-A Mechanism for Sample-Efficient In-Context Learning for Sparse  Retrieval Tasks,http://arxiv.org/pdf/2305.17040v1.pdf, aims to explain in-context learning instead of proposing methods
-Contextual Vision Transformers for Robust Representation Learning,http://arxiv.org/pdf/2305.19402v2.pdf, not about prefix prompting
-Self-Verification Improves Few-Shot Clinical Information Extraction, http://arxiv.org/pdf/2306.00024v1.pdf, is about verifying output not modifying input
-Measuring and Modifying Factual Knowledge in Large Language Models,http://arxiv.org/pdf/2306.06264v1.pdf, mentions in context learning but it is not the focus
-A Survey on Multimodal Large Language Models,http://arxiv.org/pdf/2306.13549v1.pdf, not focused on prompting
-Potential Benefits of Employing Large Language Models in Research in  Moral Education and Development,http://arxiv.org/pdf/2306.13805v2.pdf, not particuyarly about prompting
-Assessing the efficacy of large language models in generating accurate  teacher responses,http://arxiv.org/pdf/2307.04274v1.pdf, does not focus on prompting methods
-Unsupervised Calibration through Prior Adaptation for Text  Classification using Large Language Models,http://arxiv.org/pdf/2307.06713v3.pdf, does not focus on prompting methods
-Baby's CoThought: Leveraging Large Language Models for Enhanced  Reasoning in Compact Models,http://arxiv.org/pdf/2308.01684v2.pdf, focuses on training other models
-Diffusion Language Models Can Perform Many Tasks with Scaling and  Instruction-Finetuning,http://arxiv.org/pdf/2308.12219v2.pdf, focuses on training
-Large Language Model as Autonomous Decision Maker,http://arxiv.org/pdf/2308.12519v1.pdf, not about prompting methods
-Speech-to-Speech Translation with Discrete-Unit-Based Style Transfer,http://arxiv.org/pdf/2309.07566v1.pdf, speech to speech translation
-Language Modeling Is Compression,http://arxiv.org/pdf/2309.10668v1.pdf, more about explaining in-context learning than proposing a method
-Text Data Augmentation in Low-Resource Settings via Fine-Tuning of Large  Language Models,http://arxiv.org/pdf/2310.01119v1.pdf, focuses on training
-Humans and language models diverge when predicting repeating text,http://arxiv.org/pdf/2310.06408v2.pdf, focuses on evaluating humans and comparing to prompting method
-AMAGO: Scalable In-Context Reinforcement Learning for Adaptive Agents,http://arxiv.org/pdf/2310.09971v2.pdf, not about LMs; this is an RL paper
-Meta- (out-of-context) learning in neural networks,,http://arxiv.org/pdf/2310.15047v2.pdf, evaluates in-context learning but is not based on it
->>>>>>> b715085d
+Title, Link, Reason
+A Brief History of Prompt: Leveraging Language Models., https://arxiv.org/abs/2310.04438, AI Generated
+Hydrogen-rich supernovae beyond the neutrino-driven core-collapse paradigm,,About Space not Prompting
+Few-Shot Learning with Localization in Realistic Settings,,not related to prompting
+Cross-Lingual Alignment of Contextual Word Embeddings with Applications to Zero-shot Dependency Parsing,, no Prompting
+ANALOGY-FORMING TRANSFORMERS FOR FEW-SHOT 3D PARSING,, no prompting
+GENERAL-PURPOSE IN-CONTEXT LEARNING BY META-LEARNING TRANSFORMERS,, no prompting
+A Survey of Deep Learning for Low-Shot Object Detection,, no prompting
+Few-shot Class-incremental Learning: A Survey,, no prompting
+Balanced and Explainable Social Media Analysis for Public Health with  Large Language Models,,uses BERT
+QUERY-DEPENDENT PROMPT EVALUATION AND OPTI- MIZATION WITH OFFLINE INVERSE RL,,more about deep RL than prompting
+DeltaEdit: Exploring Text-free Training for Text-Driven Image  Manipulation,,too training focused
+Deep Language Networks: Joint Prompt Training of Stacked LLMs using  Variational Inference,, too training focused
+Unnatural language processing: How do language models handle  machine-generated prompts?,, too training focused
+Give Me the Facts! A Survey on Factual Knowledge Probing in Pre-trained  Language Models,, cloze focused
+Task-driven Prompt Evolution for Foundation Models,, training related
+Diversity-Aware Meta Visual Prompting,, training focused
+DRPT: Disentangled and Recurrent Prompt Tuning for Compositional  Zero-Shot Learning,, tuning
+DeltaSpace: A Semantic-aligned Feature Space for Flexible Text-guided  Image Editing,, training focused
+InstructPix2NeRF: Instructed 3D Portrait Editing from a Single Image,, not really about prompting
+What Changes Can Large-scale Language Models Bring? Intensive Study on  HyperCLOVA: Billions-scale Korean Generative Pretrained Transformers,, about a model not prompts
+MLLM-DataEngine: An Iterative Refinement Approach for MLLM,,soft prompting
+UNLEASHING THE POWER OF PRE-TRAINED LANGUAGE MODELS FOR OFFLINE REINFORCEMENT LEARNING,, out-of-scope
+ExPT: Synthetic Pretraining for Few-Shot Experimental Design,, no prompting
+Improving Input-label Mapping with Demonstration Replay for In-context Learning,, out-of-domain
+APOLLO: ZERO-SHOT MULTIMODAL REASONING WITH MULTIPLE EXPERTS, 2310.18369v1.pdf, Lower-Level Transformer Modification - Not Prompting
+Few-Shot Learning with Siamese Networks and Label Tuning,, no prompting
+MGIMN: Multi-Grained Interactive Matching Network for Few-shot Text  Classification,, no prompting
+Zero and Few-shot Learning for Author Profiling,, about models not prompting
+"Prompt, Generate, then Cache: Cascade of Foundation Models makes Strong  Few-shot Learners", http://arxiv.org/pdf/2303.02151v1.pdf, training
+Gradient-Regulated Meta-Prompt Learning for Generalizable  Vision-Language Models, http://arxiv.org/pdf/2303.06571v2.pdf, soft prompting
+Decomposed Prototype Learning for Few-Shot Scene Graph Generation,http://arxiv.org/pdf/2303.10863v1.pdf, continuous prompts
+Supervised Masked Knowledge Distillation for Few-Shot Transformers,, no prompting
+"Multimodal C4: An Open, Billion-scale Corpus of Images Interleaved with  Text", http://arxiv.org/pdf/2303.15466v2.pdf, no prompting
+A Survey on Few-Shot Class-Incremental Learning,http://arxiv.org/pdf/2304.06939v3.pdf, no prompting
+Unified Quantum State Tomography and Hamiltonian Learning Using  Transformer Models: A Language-Translation-Like Approach for Quantum Systems, http://arxiv.org/pdf/2304.08130v2.pdf, no prompting
+Analogy-Forming Transformers for Few-Shot 3D Parsing, http://arxiv.org/pdf/2304.12010v1.pdf, no prompting
+PointGPT: Auto-regressively Generative Pre-training from Point Clouds, http://arxiv.org/pdf/2305.11487v2.pdf, continuous prompts
+A Survey of Diffusion Models in Natural Language Processing,http://arxiv.org/pdf/2305.14671v2.pdf, no prompting
+One-for-All: Generalized LoRA for Parameter-Efficient Fine-tuning, http://arxiv.org/pdf/2306.07967v2.pdf, tuning
+ProtoDiff: Learning to Learn Prototypical Networks by Task-Guided  Diffusion, http://arxiv.org/pdf/2306.14770v2.pdf, no prompting
+Effective Transfer of Pretrained Large Visual Model for Fabric Defect  Segmentation via Specifc Knowledge Injection, http://arxiv.org/pdf/2306.16186v1.pdf, no prompting
+Meta-training with Demonstration Retrieval for Efficient Few-shot  Learning, http://arxiv.org/pdf/2307.00119v1.pdf, cloze prompting
+TablEye: Seeing small Tables through the Lens of Images, http://arxiv.org/pdf/2307.02491v1.pdf, no prompting
+Identifying Misinformation on YouTube through Transcript Contextual  Analysis with Transformer Models, http://arxiv.org/pdf/2307.12155v1.pdf, no prompting
+Link-Context Learning for Multimodal LLMs, http://arxiv.org/pdf/2308.07891v1.pdf, no prompting
+Less is More: Towards Efficient Few-shot 3D Semantic Segmentation via  Training-free Networks, http://arxiv.org/pdf/2308.12961v1.pdf, no prompting
+TransPrompt v2: A Transferable Prompting Framework for Cross-task Text  Classification, http://arxiv.org/pdf/2308.15010v1.pdf, soft prompting
+Self-Sampling Meta SAM: Enhancing Few-shot Medical Image Segmentation  with Meta-Learning, http://arxiv.org/pdf/2308.16466v3.pdf, training
+Prompt-based Node Feature Extractor for Few-shot Learning on  Text-Attributed Graphs, http://arxiv.org/pdf/2309.02848v1.pdf, cloze prompts
+Cross-Image Context Matters for Bongard Problems, http://arxiv.org/pdf/2309.03468v1.pdf, no prompting
+DePT: Decomposed Prompt Tuning for Parameter-Efficient Fine-tuning, http://arxiv.org/pdf/2309.05173v2.pdf, tuning
+GLAD: Content-aware Dynamic Graphs For Log Anomaly Detection, http://arxiv.org/pdf/2309.05953v1.pdf, cloze prompting
+SCT: A Simple Baseline for Parameter-Efficient Fine-Tuning via Salient  Channels, http://arxiv.org/pdf/2309.08513v2.pdf, tuning
+PAC-tuning:Fine-tuning Pretrained Language Models with PAC-driven  Perturbed Gradient Descent, http://arxiv.org/pdf/2310.17588v1.pdf, no prompting
+Unleashing the Power of Pre-trained Language Models for Offline  Reinforcement Learning, http://arxiv.org/pdf/2310.20587v3.pdf, no prompting
+On Task-personalized Multimodal Few-shot Learning for Visually-rich  Document Entity Retrieval, http://arxiv.org/pdf/2311.00693v1.pdf, no prompting
+Robust Fine-Tuning of Vision-Language Models for Domain Generalization, http://arxiv.org/pdf/2311.02236v1.pdf, no prompting
+Lesion2Vec: Deep Metric Learning for Few-Shot Multiple Lesions  Recognition in Wireless Capsule Endoscopy Video, http://arxiv.org/pdf/2101.04240v2.pdf, no prompting
+Unsupervised Law Article Mining based on Deep Pre-Trained Language  Representation Models with Application to the Italian Civil Code, http://arxiv.org/pdf/2112.03033v1.pdf, no prompting
+"Using DeepSpeed and Megatron to Train Megatron-Turing NLG 530B, A  Large-Scale Generative Language Model", http://arxiv.org/pdf/2201.11990v3.pdf, training
+Data Distributional Properties Drive Emergent In-Context Learning in  Transformers, http://arxiv.org/pdf/2205.05055v6.pdf, no prompting
+Hungry Hungry Hippos: Towards Language Modeling with State Space Models, http://arxiv.org/pdf/2212.14052v3.pdf, no prompting
+CLIP2Scene: Towards Label-efficient 3D Scene Understanding by CLIP, http://arxiv.org/pdf/2301.04926v2.pdf, cloze prompting
+Learning to detect an animal sound from five examples, http://arxiv.org/pdf/2305.13210v1.pdf, no prompting
+The Rise of AI Language Pathologists: Exploring Two-level Prompt  Learning for Few-shot Weakly-supervised Whole Slide Image Classification, http://arxiv.org/pdf/2305.17891v1.pdf, training
+Language Models are Few-Shot Learners, http://arxiv.org/pdf/2005.14165v4.pdf, training
+When Prompt-based Incremental Learning Does Not Meet Strong Pretraining, http://arxiv.org/pdf/2308.10445v1.pdf, training
+"Fewer Errors, but More Stereotypes? The Effect of Model Size on Gender  Bias", http://arxiv.org/pdf/2206.09860v1.pdf, MLMs and cloze prompting
+PromptAttack: Prompt-based Attack for Language Models via Gradient  Search, http://arxiv.org/pdf/2209.01882v1.pdf, cloze prompting
+Can Language Models Be Specific? How?, http://arxiv.org/pdf/2210.05159v2.pdf, cloze prompting
+Multilingual Relation Classification via Efficient and Effective  Prompting, http://arxiv.org/pdf/2210.13838v2.pdf, soft prompting
+SPE: Symmetrical Prompt Enhancement for Fact Probing, http://arxiv.org/pdf/2211.07078v1.pdf, soft prompting
+Evaluating the Robustness of Discrete Prompts, http://arxiv.org/pdf/2302.05619v1.pdf, cloze prompting
+Syntax-aware Hybrid prompt model for Few-shot multi-modal sentiment  analysis, http://arxiv.org/pdf/2306.01312v2.pdf, soft and cloze prompting
+Unified Multimodal Pre-training and Prompt-based Tuning for  Vision-Language Understanding and Generation, http://arxiv.org/pdf/2112.05587v2.pdf, MLMs and cloze prompting
+Learning to Transfer Prompts for Text Generation, http://arxiv.org/pdf/2205.01543v2.pdf, soft prompting
+Towards Realistic Low-resource Relation Extraction: A Benchmark with  Empirical Baseline Study, http://arxiv.org/pdf/2210.10678v3.pdf, tuning and cloze prompting
+PromptFusion: Decoupling Stability and Plasticity for Continual Learning, http://arxiv.org/pdf/2303.07223v1.pdf, tuning
+Are Prompt-based Models Clueless?, http://arxiv.org/pdf/2205.09295v2.pdf, cloze prompting
+Avoiding Inference Heuristics in Few-shot Prompt-based Finetuning, http://arxiv.org/pdf/2109.04144v1.pdf, tuning
+P4E: Few-Shot Event Detection as Prompt-Guided Identification and  Localization, http://arxiv.org/pdf/2202.07615v3.pdf, cloze prompting
+PartSLIP: Low-Shot Part Segmentation for 3D Point Clouds via Pretrained  Image-Language Models, http://arxiv.org/pdf/2212.01558v2.pdf, tuning
+SPARSEFIT: Few-shot Prompting with Sparse Fine-tuning for Jointly  Generating Predictions and Natural Language Explanations, http://arxiv.org/pdf/2305.13235v2.pdf, training and tuning
+Large Language Model Distillation Doesn't Need a Teacher, http://arxiv.org/pdf/2305.14864v1.pdf, training
+MultiQG-TI: Towards Question Generation from Multi-modal Sources, http://arxiv.org/pdf/2307.04643v1.pdf, no prompting
+Why Is Prompt Tuning for Vision-Language Models Robust to Noisy Labels?, http://arxiv.org/pdf/2307.11978v1.pdf, tuning
+Low-Parameter Federated Learning with Large Language Models, http://arxiv.org/pdf/2307.13896v1.pdf, tuning and MLM
+OLaLa: Ontology Matching with Large Language Models, http://arxiv.org/pdf/2311.03837v1.pdf, uses BERT no specified prefix prompting
+Cross-Lingual Supervision improves Large Language Models Pre-training, http://arxiv.org/pdf/2305.11778v1.pdf, training focused
+ExplainCPE: A Free-text Explanation Benchmark of Chinese Pharmacist  Examination,http://arxiv.org/pdf/2305.12945v2.pdf, training focused
+Adapting Language Models to Compress Contexts, http://arxiv.org/pdf/2305.14788v2.pdf, soft prompting
+A Mechanism for Sample-Efficient In-Context Learning for Sparse  Retrieval Tasks, http://arxiv.org/pdf/2305.17040v1.pdf, more about LM interpretability than prompting
+Large Language Models Are Partially Primed in Pronoun Interpretation, http://arxiv.org/pdf/2305.16917v1.pdf, uses in-context learning but is not about prompting methods
+A Mechanism for Sample-Efficient In-Context Learning for Sparse  Retrieval Tasks,http://arxiv.org/pdf/2305.17040v1.pdf, aims to explain in-context learning instead of proposing methods
+Contextual Vision Transformers for Robust Representation Learning,http://arxiv.org/pdf/2305.19402v2.pdf, not about prefix prompting
+Self-Verification Improves Few-Shot Clinical Information Extraction, http://arxiv.org/pdf/2306.00024v1.pdf, is about verifying output not modifying input
+Measuring and Modifying Factual Knowledge in Large Language Models,http://arxiv.org/pdf/2306.06264v1.pdf, mentions in context learning but it is not the focus
+A Survey on Multimodal Large Language Models,http://arxiv.org/pdf/2306.13549v1.pdf, not focused on prompting
+Potential Benefits of Employing Large Language Models in Research in  Moral Education and Development,http://arxiv.org/pdf/2306.13805v2.pdf, not particuyarly about prompting
+Assessing the efficacy of large language models in generating accurate  teacher responses,http://arxiv.org/pdf/2307.04274v1.pdf, does not focus on prompting methods
+Unsupervised Calibration through Prior Adaptation for Text  Classification using Large Language Models,http://arxiv.org/pdf/2307.06713v3.pdf, does not focus on prompting methods
+Baby's CoThought: Leveraging Large Language Models for Enhanced  Reasoning in Compact Models,http://arxiv.org/pdf/2308.01684v2.pdf, focuses on training other models
+Diffusion Language Models Can Perform Many Tasks with Scaling and  Instruction-Finetuning,http://arxiv.org/pdf/2308.12219v2.pdf, focuses on training
+Large Language Model as Autonomous Decision Maker,http://arxiv.org/pdf/2308.12519v1.pdf, not about prompting methods
+Speech-to-Speech Translation with Discrete-Unit-Based Style Transfer,http://arxiv.org/pdf/2309.07566v1.pdf, speech to speech translation
+Language Modeling Is Compression,http://arxiv.org/pdf/2309.10668v1.pdf, more about explaining in-context learning than proposing a method
+Text Data Augmentation in Low-Resource Settings via Fine-Tuning of Large  Language Models,http://arxiv.org/pdf/2310.01119v1.pdf, focuses on training
+Humans and language models diverge when predicting repeating text,http://arxiv.org/pdf/2310.06408v2.pdf, focuses on evaluating humans and comparing to prompting method
+AMAGO: Scalable In-Context Reinforcement Learning for Adaptive Agents,http://arxiv.org/pdf/2310.09971v2.pdf, not about LMs; this is an RL paper
+Meta- (out-of-context) learning in neural networks,,http://arxiv.org/pdf/2310.15047v2.pdf, evaluates in-context learning but is not based on it
+Towards Training-free Open-world Segmentation via Image Prompting Foundation Models,http://arxiv.org/pdf/2310.10912v1.pdf,image segmentation,,
+Videoprompter: an ensemble of foundational models for zero-shot video understanding,http://arxiv.org/pdf/2310.15324v1.pdf,"video understanding, different domain",,
+Improving Diversity of Demographic Representation in Large Language Models via Collective-Critiques and Self-Voting,http://arxiv.org/pdf/2310.16523v1.pdf,"model representation, not prompting",,
+The Power of Large Language Models for Wireless Communication System Development: A Case Study on FPGA Platforms,http://arxiv.org/pdf/2307.07319v4.pdf,not prompting,,
+Large Language Models Enable Few-Shot Clustering,http://arxiv.org/pdf/2307.00524v1.pdf,"few-shot clustering, not prompting",,
+Universal Fuzzing via Large Language Models,http://arxiv.org/pdf/2308.04748v1.pdf,does not use hard-prefix prompts,,
+Training-free Open-world Segmentation via Image Prompting Foundation Models,,image segmentation,,
+FIRE: Food Image to REcipe generation,http://arxiv.org/pdf/2308.14391v1.pdf,image to text translation,,
+Large language models can accurately predict searcher preferences,http://arxiv.org/pdf/2309.10621v1.pdf,does not use hard-prefix prompts,,
+Understanding In-Context Learning from Repetitions,http://arxiv.org/pdf/2310.00297v2.pdf,"focus is on effects of repetition in in-context learning, not prompting",,
+Small Language Models Fine-tuned to Coordinate Larger Language Models  improve Complex Reasoning,http://arxiv.org/pdf/2310.18338v1.pdf,"focus on fine-tuning, not hard-prefix prompting",,
+Revisiting Large Language Models as Zero-shot Relation Extractors,http://arxiv.org/pdf/2310.05028v3.pdf,zero-shot learning for relation extraction,,
+Towards Training-free Open-world Segmentation via Image Prompting  Foundation Models,http://arxiv.org/pdf/2310.10912v1.pdf,image segmentation,,
+Improving Diversity of Demographic Representation in Large Language  Models via Collective-Critiques and Self-Voting,http://arxiv.org/pdf/2310.16523v1.pdf,demographic representation,,
+Characterizing Attribution and Fluency Tradeoffs for Retrieval-Augmented  Large Language Models,http://arxiv.org/pdf/2302.05578v2.pdf,RAG,,
+LLM-Eval: Unified Multi-Dimensional Automatic Evaluation for Open-Domain  Conversations with Large Language Models,http://arxiv.org/pdf/2305.13711v1.pdf,eval of LLMs,,
+Robot Task Planning Based on Large Language Model Representing Knowledge  with Directed Graph Structures,http://arxiv.org/pdf/2306.05171v1.pdf,knowledge representation,,
+OptiMUS: Optimization Modeling Using MIP Solvers and large language  models,http://arxiv.org/pdf/2310.06116v2.pdf,"different approach, MIP solvers",,
+PromptInfuser: How Tightly Coupling AI and UI Design Impacts Designers'  Workflows,http://arxiv.org/pdf/2310.15435v1.pdf,focus on UI,,
+A Monte Carlo Language Model Pipeline for Zero-Shot Sociopolitical Event  Extraction,http://arxiv.org/pdf/2305.15051v1.pdf,"monte carlo methods, not prompting",,
+Large language models can accurately predict searcher preferences,http://arxiv.org/pdf/2309.10621v1.pdf,"prediction capabilities, not prompting",,
+Fine-tune Language Models to Approximate Unbiased In-context Learning,http://arxiv.org/pdf/2310.03331v1.pdf,fine-tuning,,
+On the Compositional Generalization Gap of In-Context Learning,http://arxiv.org/pdf/2211.08473v1.pdf,"compositional generalization, not hard-prefix prompting",,
+Few-shot Fine-tuning vs. In-context Learning: A Fair Comparison and  Evaluation,http://arxiv.org/pdf/2305.16938v2.pdf,no hard-prefix prompting,,