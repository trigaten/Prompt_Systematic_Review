--- conflicted
+++ resolved
@@ -7,7 +7,6 @@
 GENERAL-PURPOSE IN-CONTEXT LEARNING BY META-LEARNING TRANSFORMERS,, no prompting
 A Survey of Deep Learning for Low-Shot Object Detection,, no prompting
 Few-shot Class-incremental Learning: A Survey,, no prompting
-<<<<<<< HEAD
 Balanced and Explainable Social Media Analysis for Public Health with  Large Language Models,,uses BERT
 QUERY-DEPENDENT PROMPT EVALUATION AND OPTI- MIZATION WITH OFFLINE INVERSE RL,,more about deep RL than prompting
 DeltaEdit: Exploring Text-free Training for Text-Driven Image  Manipulation,,too training focused
@@ -21,9 +20,7 @@
 InstructPix2NeRF: Instructed 3D Portrait Editing from a Single Image,, not really about prompting
 What Changes Can Large-scale Language Models Bring? Intensive Study on  HyperCLOVA: Billions-scale Korean Generative Pretrained Transformers,, about a model not prompts
 MLLM-DataEngine: An Iterative Refinement Approach for MLLM,,soft prompting
-=======
 UNLEASHING THE POWER OF PRE-TRAINED LANGUAGE MODELS FOR OFFLINE REINFORCEMENT LEARNING,, out-of-scope
 ExPT: Synthetic Pretraining for Few-Shot Experimental Design,, no prompting
 Improving Input-label Mapping with Demonstration Replay for In-context Learning,, out-of-domain
 APOLLO: ZERO-SHOT MULTIMODAL REASONING WITH MULTIPLE EXPERTS, 2310.18369v1.pdf, Lower-Level Transformer Modification - Not Prompting
->>>>>>> adda0919
