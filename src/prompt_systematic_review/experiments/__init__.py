from . import count_models
from . import count_tool_mentions
from . import eval_prompts
from . import evaluate_human_agreement
from . import graph_dataset_citations
from . import graph_models
from . import graph_tool_mentions
from . import keyword_wordcloud
from . import papers_over_time
from . import visualize_authors
from . import graph_gpt_4_benchmarks200
from . import graph_gpt_3_5_benchmarks
from . import run_tomotopy
from . import topicgpt
from . import download_mmlu
from . import graph_internal_references
from . import graph

experiments = [
    count_tool_mentions.Experiment,
    eval_prompts.Experiment,
    evaluate_human_agreement.Experiment,
    graph_dataset_citations.Experiment,
    graph_models.Experiment,
    graph_tool_mentions.Experiment,
    keyword_wordcloud.Experiment,
    papers_over_time.Experiment,
    visualize_authors.Experiment,
    graph_gpt_4_benchmarks200.Experiment,
    graph_gpt_3_5_benchmarks.Experiment,
    run_tomotopy.Experiment,
    topicgpt.Experiment,
<<<<<<< HEAD
    count_models.Experiment,
=======
    download_mmlu.Experiment,
    graph_internal_references.Experiment,
    graph.Experiment,
>>>>>>> 07bd0f69
]<|MERGE_RESOLUTION|>--- conflicted
+++ resolved
@@ -30,11 +30,5 @@
     graph_gpt_3_5_benchmarks.Experiment,
     run_tomotopy.Experiment,
     topicgpt.Experiment,
-<<<<<<< HEAD
     count_models.Experiment,
-=======
-    download_mmlu.Experiment,
-    graph_internal_references.Experiment,
-    graph.Experiment,
->>>>>>> 07bd0f69
 ]