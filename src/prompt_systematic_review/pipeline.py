from huggingface_hub import HfFileSystem, login, HfApi
import pandas as pd
from io import StringIO
import os


"""
READ THIS
https://docs.github.com/en/actions/security-guides/using-secrets-in-github-actions
https://huggingface.co/docs/huggingface_hub/v0.18.0.rc0/guides/hf_file_system

"""


class Pipeline:
    def __init__(self, token=None, revision="main"):
        try:
<<<<<<< HEAD
            self.token = os.getenv("HF_TOKEN")
=======
            self.token = os.environ["HF_TOKEN"]
            self.fs = HfFileSystem(token=token)
            self.api = HfApi(token=token)
            
        except:
            self.token = None
            
        self.root = f"hf://datasets/PromptSystematicReview/Prompt_Systematic_Review_Dataset@{revision}/"
        if token is not None:
>>>>>>> 8cfc15f4
            self.fs = HfFileSystem(token=token)
            self.api = HfApi(token=token)
        except e:
            self.token = None
            print(e)

            
        self.root = f"PromptSystematicReview/Prompt_Systematic_Review_Dataset@{revision}/"
        self.repo_name = f"PromptSystematicReview/Prompt_Systematic_Review_Dataset"
        self.revision = revision

    def is_logged_in(self):
        return self.token is not None

    def get_revision(self):
        return self.revision

    def set_revision(self, revision):
        try:
            assert revision.isalnum()
            self.revision = revision
            self.root = f"hf://datasets/PromptSystematicReview/Prompt_Systematic_Review_Dataset@{revision}/"
        except:
            raise ValueError("Revision must be alphanumeric")

    def login(self, token):
        if self.token is not None:
            raise ValueError("Already Logged In")
        else:
            self.fs = HfFileSystem(token=self.token)
            login(token=token)
            self.token = token

    def get_all_files(self):
        return self.fs.ls(self.root, detail=False, revision=self.revision)

    def get_all_data_files(self):
        return self.fs.glob(self.root + "**.csv", revision=self.revision)

    def read_from_file(self, fileName):
        return pd.read_csv(os.path.join(self.root, fileName))

    def write_to_file(self, fileName, dataFrame):
        if not self.is_logged_in():
            raise ValueError("Not Logged In")
        path = os.path.join(self.root, fileName)
        dataFrame.to_csv(path, index=False)

    def upload_file(self, fileName):
        if not self.is_logged_in():
            raise ValueError("Not Logged In")
        path = os.path.join(self.repo_name, fileName)
        self.api.upload_file(
            fileName, fileName, self.repo_name, commit_message=f"Add {fileName}"
        )

    def upload_folder(self, folderName):
        if not self.is_logged_in():
            raise ValueError("Not Logged In")
        path = os.path.join(self.repo_name, folderName)
        self.api.upload_folder(
            self.repo_name, folderName, commit_message=f"Add {folderName}"
        )

    def delete_file(self, fileName):
        if not self.is_logged_in():
            raise ValueError("Not Logged In")
        path = os.path.join(self.repo_name, fileName)
        self.api.delete_file(fileName, self.repo_name, commit_message=f"Delete {fileName}")

    def delete_folder(self, folderName):
        if not self.is_logged_in():
            raise ValueError("Not Logged In")
        self.api.delete_folder(
            folderName, self.repo_name, commit_message=f"Delete {folderName}"
        )
<|MERGE_RESOLUTION|>--- conflicted
+++ resolved
@@ -1,106 +1,97 @@
-from huggingface_hub import HfFileSystem, login, HfApi
-import pandas as pd
-from io import StringIO
-import os
-
-
-"""
-READ THIS
-https://docs.github.com/en/actions/security-guides/using-secrets-in-github-actions
-https://huggingface.co/docs/huggingface_hub/v0.18.0.rc0/guides/hf_file_system
-
-"""
-
-
-class Pipeline:
-    def __init__(self, token=None, revision="main"):
-        try:
-<<<<<<< HEAD
-            self.token = os.getenv("HF_TOKEN")
-=======
-            self.token = os.environ["HF_TOKEN"]
-            self.fs = HfFileSystem(token=token)
-            self.api = HfApi(token=token)
-            
-        except:
-            self.token = None
-            
-        self.root = f"hf://datasets/PromptSystematicReview/Prompt_Systematic_Review_Dataset@{revision}/"
-        if token is not None:
->>>>>>> 8cfc15f4
-            self.fs = HfFileSystem(token=token)
-            self.api = HfApi(token=token)
-        except e:
-            self.token = None
-            print(e)
-
-            
-        self.root = f"PromptSystematicReview/Prompt_Systematic_Review_Dataset@{revision}/"
-        self.repo_name = f"PromptSystematicReview/Prompt_Systematic_Review_Dataset"
-        self.revision = revision
-
-    def is_logged_in(self):
-        return self.token is not None
-
-    def get_revision(self):
-        return self.revision
-
-    def set_revision(self, revision):
-        try:
-            assert revision.isalnum()
-            self.revision = revision
-            self.root = f"hf://datasets/PromptSystematicReview/Prompt_Systematic_Review_Dataset@{revision}/"
-        except:
-            raise ValueError("Revision must be alphanumeric")
-
-    def login(self, token):
-        if self.token is not None:
-            raise ValueError("Already Logged In")
-        else:
-            self.fs = HfFileSystem(token=self.token)
-            login(token=token)
-            self.token = token
-
-    def get_all_files(self):
-        return self.fs.ls(self.root, detail=False, revision=self.revision)
-
-    def get_all_data_files(self):
-        return self.fs.glob(self.root + "**.csv", revision=self.revision)
-
-    def read_from_file(self, fileName):
-        return pd.read_csv(os.path.join(self.root, fileName))
-
-    def write_to_file(self, fileName, dataFrame):
-        if not self.is_logged_in():
-            raise ValueError("Not Logged In")
-        path = os.path.join(self.root, fileName)
-        dataFrame.to_csv(path, index=False)
-
-    def upload_file(self, fileName):
-        if not self.is_logged_in():
-            raise ValueError("Not Logged In")
-        path = os.path.join(self.repo_name, fileName)
-        self.api.upload_file(
-            fileName, fileName, self.repo_name, commit_message=f"Add {fileName}"
-        )
-
-    def upload_folder(self, folderName):
-        if not self.is_logged_in():
-            raise ValueError("Not Logged In")
-        path = os.path.join(self.repo_name, folderName)
-        self.api.upload_folder(
-            self.repo_name, folderName, commit_message=f"Add {folderName}"
-        )
-
-    def delete_file(self, fileName):
-        if not self.is_logged_in():
-            raise ValueError("Not Logged In")
-        path = os.path.join(self.repo_name, fileName)
-        self.api.delete_file(fileName, self.repo_name, commit_message=f"Delete {fileName}")
-
-    def delete_folder(self, folderName):
-        if not self.is_logged_in():
-            raise ValueError("Not Logged In")
-        self.api.delete_folder(
-            folderName, self.repo_name, commit_message=f"Delete {folderName}"
-        )
+from huggingface_hub import HfFileSystem, login, HfApi
+import pandas as pd
+from io import StringIO
+import os
+
+
+"""
+READ THIS
+https://docs.github.com/en/actions/security-guides/using-secrets-in-github-actions
+https://huggingface.co/docs/huggingface_hub/v0.18.0.rc0/guides/hf_file_system
+
+"""
+
+
+class Pipeline:
+    def __init__(self, token=None, revision="main"):
+        try:
+            self.token = os.getenv("HF_TOKEN")
+            self.fs = HfFileSystem(token=token)
+            self.api = HfApi(token=token)
+
+        except:
+            self.token = None
+
+        self.root = (
+            f"PromptSystematicReview/Prompt_Systematic_Review_Dataset@{revision}/"
+        )
+        self.repo_name = f"PromptSystematicReview/Prompt_Systematic_Review_Dataset"
+        self.revision = revision
+
+    def is_logged_in(self):
+        return self.token is not None
+
+    def get_revision(self):
+        return self.revision
+
+    def set_revision(self, revision):
+        try:
+            assert revision.isalnum()
+            self.revision = revision
+            self.root = f"hf://datasets/PromptSystematicReview/Prompt_Systematic_Review_Dataset@{revision}/"
+        except:
+            raise ValueError("Revision must be alphanumeric")
+
+    def login(self, token):
+        if self.token is not None:
+            raise ValueError("Already Logged In")
+        else:
+            self.fs = HfFileSystem(token=self.token)
+            login(token=token)
+            self.token = token
+
+    def get_all_files(self):
+        return self.fs.ls(self.root, detail=False, revision=self.revision)
+
+    def get_all_data_files(self):
+        return self.fs.glob(self.root + "**.csv", revision=self.revision)
+
+    def read_from_file(self, fileName):
+        return pd.read_csv(os.path.join(self.root, fileName))
+
+    def write_to_file(self, fileName, dataFrame):
+        if not self.is_logged_in():
+            raise ValueError("Not Logged In")
+        path = os.path.join(self.root, fileName)
+        dataFrame.to_csv(path, index=False)
+
+    def upload_file(self, fileName):
+        if not self.is_logged_in():
+            raise ValueError("Not Logged In")
+        path = os.path.join(self.repo_name, fileName)
+        self.api.upload_file(
+            fileName, fileName, self.repo_name, commit_message=f"Add {fileName}"
+        )
+
+    def upload_folder(self, folderName):
+        if not self.is_logged_in():
+            raise ValueError("Not Logged In")
+        path = os.path.join(self.repo_name, folderName)
+        self.api.upload_folder(
+            self.repo_name, folderName, commit_message=f"Add {folderName}"
+        )
+
+    def delete_file(self, fileName):
+        if not self.is_logged_in():
+            raise ValueError("Not Logged In")
+        path = os.path.join(self.repo_name, fileName)
+        self.api.delete_file(
+            fileName, self.repo_name, commit_message=f"Delete {fileName}"
+        )
+
+    def delete_folder(self, folderName):
+        if not self.is_logged_in():
+            raise ValueError("Not Logged In")
+        self.api.delete_folder(
+            folderName, self.repo_name, commit_message=f"Delete {folderName}"
+        )