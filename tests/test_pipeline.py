--- conflicted
+++ resolved
@@ -15,35 +15,12 @@
 
 @pytest.fixture
 def client():
-<<<<<<< HEAD
-    return Pipeline(token=os.environ["HF_TOKEN"], revision="test")
-
-
-@pytest.mark.API_test
-def test_login():
-    testClient = Pipeline(revision="test")
-    assert testClient.is_logged_in() == False
-    testClient.login(os.environ["HF_TOKEN"])
-    assert testClient.is_logged_in() == True
-
-
-@pytest.mark.API_test
-def test_get_all_files(client):
-    assert len(client.get_all_files()) > 0
-
-
-@pytest.mark.API_test
-def test_get_all_data_files(client):
-    assert len(client.get_all_data_files()) > 0
-    assert all([x.endswith(".csv") for x in client.get_all_data_files()])
-=======
     return Pipeline(revision="test")
 
 
 @pytest.mark.API_test
 def test_get_root_files(client):
     assert len(client.get_root_files()) > 0
->>>>>>> 7a6a7800
 
 
 @pytest.mark.API_test
