from prompt_systematic_review.paperSource import Paper
from prompt_systematic_review.arxiv_source import ArXivSource
<<<<<<< HEAD
from prompt_systematic_review.semantic_scholar_source import SemanticScholarSource
=======
from prompt_systematic_review.ieee_source import IEEESource
>>>>>>> 76ce96f8
from datetime import date, datetime
from prompt_systematic_review.utils import process_paper_title
import pytest


def test_paper():
    paper1 = Paper(
        "How to write a paper",
        "Harry Parnasus",
        "example.com",
        date(2000, 2, 2),
        ["keyword1", "keyword2"],
    )
    paper2 = Paper(
        "How to NOT write a paper",
        "John Dickenson",
        "example.com",
        date(2002, 3, 3),
        ["keyword1", "keyword2"],
    )
    alsoPaper1 = Paper(
        "How to write a paper",
        "Dr. Harry Parnasus",
        "https://example2.com",
        date(2000, 2, 5),
        ["keyword1", "keyword2"],
    )

    assert paper1 == alsoPaper1
    assert paper1 != paper2 and paper2 != alsoPaper1


# mark as API_test, so it can be excluded by CI pipeline
@pytest.mark.API_test
def test_arxiv_source():
    # test that arXiv source returns papers properly
    arxiv_source = ArXivSource()
    papers = arxiv_source.getPapers(2, ["machine learning"])
    assert len(papers) == 2
    for paper in papers:
        assert isinstance(paper, Paper)
        assert "machine learning" in paper.keywords
        paper_src = arxiv_source.getPaperSrc(paper)
        assert isinstance(paper_src, str)
        assert len(paper_src) > 0

    # test that arXiv source returns the exact information for one paper properly
    arxiv_source = ArXivSource()
    TITLE = "Foundational Models in Medical Imaging: A Comprehensive Survey and Future Vision"
    papers = arxiv_source.getPapers(1, [TITLE])
    paper = papers[0]
    assert process_paper_title(paper.title) == TITLE.lower()
    assert paper.firstAuthor == "Bobby Azad"
    assert paper.url == "http://arxiv.org/abs/2310.18689v1"

    date_string = "Sat, 28 Oct 2023 12:08:12 UTC"
    date_object = datetime.strptime(date_string, "%a, %d %b %Y %H:%M:%S %Z").date()
    assert paper.dateSubmitted == date_object
    assert paper.keywords == [
        "foundational models in medical imaging: a comprehensive survey and future vision"
    ]

<<<<<<< HEAD
def test_semantic_scholar_source():
    # test that Semantic Scholar source returns papers properly
    semantic_scholar_source = SemanticScholarSource()
    keywords = ["deep learning"]
    papers = semantic_scholar_source.getPapers(keyWords=keywords, count=2)
    assert len(papers) == 2
    for paper in papers:
        assert isinstance(paper, Paper)
        assert keywords[0] in paper.keywords
        assert isinstance(paper.title, str)
        assert isinstance(paper.firstAuthor, str)
        assert paper.url.startswith("https://api.semanticscholar.org/")
        assert isinstance(paper.dateSubmitted, date) or paper.dateSubmitted is None
       
=======

@pytest.mark.API_test
def test_ieee_source():
    # test that IEEE source returns papers properly
    ieee_source = IEEESource()
    papers = ieee_source.getPapers(2, ["machine learning"])
    assert len(papers) == 2
    for paper in papers:
        assert isinstance(paper, Paper)
        assert isinstance(paper.url, str)
        assert len(paper.url) > 0

    # test that IEEE source returns the exact information for one paper properly
    ieee_source = IEEESource()
    KEYWORDS = "Large Language Models"
    papers = ieee_source.getPapers(1, [KEYWORDS])
    paper = papers[0]
    print(paper.title)
    assert paper.firstAuthor == "Qurat Ul Ain Ali"
    assert paper.url.startswith("https://ieeexplore.ieee.org/")

    date_object = date(2021, 10, 10)
    assert paper.dateSubmitted == date_object
    assert "scalability" in [kw.lower() for kw in paper.keywords]
    assert "java" in [kw.lower() for kw in paper.keywords]
>>>>>>> 76ce96f8
<|MERGE_RESOLUTION|>--- conflicted
+++ resolved
@@ -1,10 +1,7 @@
 from prompt_systematic_review.paperSource import Paper
 from prompt_systematic_review.arxiv_source import ArXivSource
-<<<<<<< HEAD
+from prompt_systematic_review.ieee_source import IEEESource
 from prompt_systematic_review.semantic_scholar_source import SemanticScholarSource
-=======
-from prompt_systematic_review.ieee_source import IEEESource
->>>>>>> 76ce96f8
 from datetime import date, datetime
 from prompt_systematic_review.utils import process_paper_title
 import pytest
@@ -67,22 +64,6 @@
         "foundational models in medical imaging: a comprehensive survey and future vision"
     ]
 
-<<<<<<< HEAD
-def test_semantic_scholar_source():
-    # test that Semantic Scholar source returns papers properly
-    semantic_scholar_source = SemanticScholarSource()
-    keywords = ["deep learning"]
-    papers = semantic_scholar_source.getPapers(keyWords=keywords, count=2)
-    assert len(papers) == 2
-    for paper in papers:
-        assert isinstance(paper, Paper)
-        assert keywords[0] in paper.keywords
-        assert isinstance(paper.title, str)
-        assert isinstance(paper.firstAuthor, str)
-        assert paper.url.startswith("https://api.semanticscholar.org/")
-        assert isinstance(paper.dateSubmitted, date) or paper.dateSubmitted is None
-       
-=======
 
 @pytest.mark.API_test
 def test_ieee_source():
@@ -108,4 +89,18 @@
     assert paper.dateSubmitted == date_object
     assert "scalability" in [kw.lower() for kw in paper.keywords]
     assert "java" in [kw.lower() for kw in paper.keywords]
->>>>>>> 76ce96f8
+
+def test_semantic_scholar_source():
+    # test that Semantic Scholar source returns papers properly
+    semantic_scholar_source = SemanticScholarSource()
+    keywords = ["deep learning"]
+    papers = semantic_scholar_source.getPapers(keyWords=keywords, count=2)
+    assert len(papers) == 2
+    for paper in papers:
+        assert isinstance(paper, Paper)
+        assert keywords[0] in paper.keywords
+        assert isinstance(paper.title, str)
+        assert isinstance(paper.firstAuthor, str)
+        assert paper.url.startswith("https://api.semanticscholar.org/")
+        assert isinstance(paper.dateSubmitted, date) or paper.dateSubmitted is None
+       