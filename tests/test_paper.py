--- conflicted
+++ resolved
@@ -4,10 +4,6 @@
 from datetime import date, datetime
 from prompt_systematic_review.utils import process_paper_title
 
-<<<<<<< HEAD
-=======
-
->>>>>>> 5a6228ac
 def test_paper():
     paper1 = Paper(
         "How to write a paper",
@@ -61,7 +57,6 @@
     assert paper.dateSubmitted == date_object
     assert paper.keywords == [
         "foundational models in medical imaging: a comprehensive survey and future vision"
-<<<<<<< HEAD
     ]
 
 def test_ieee_source():
@@ -87,6 +82,4 @@
     assert paper.dateSubmitted == date_object
     assert "Big Data" in [kw.lower() for kw in paper.keywords] 
     assert "decision trees" in [kw.lower() for kw in paper.keywords] 
-=======
-    ]
->>>>>>> 5a6228ac
+
