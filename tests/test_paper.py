from prompt_systematic_review.paperSource import Paper
from prompt_systematic_review.arxiv_source import ArXivSource
from prompt_systematic_review.ieee_source import IEEESource
from datetime import date, datetime
from prompt_systematic_review.utils import process_paper_title

def test_paper():
    paper1 = Paper(
        "How to write a paper",
        "Harry Parnasus",
        "example.com",
        date(2000, 2, 2),
        ["keyword1", "keyword2"],
    )
    paper2 = Paper(
        "How to NOT write a paper",
        "John Dickenson",
        "example.com",
        date(2002, 3, 3),
        ["keyword1", "keyword2"],
    )
    alsoPaper1 = Paper(
        "How to write a paper",
        "Dr. Harry Parnasus",
        "https://example2.com",
        date(2000, 2, 5),
        ["keyword1", "keyword2"],
    )

    assert paper1 == alsoPaper1
    assert paper1 != paper2 and paper2 != alsoPaper1


def test_arxiv_source():
    # test that arXiv source returns papers properly
    arxiv_source = ArXivSource()
    papers = arxiv_source.getPapers(2, ["machine learning"])
    assert len(papers) == 2
    for paper in papers:
        assert isinstance(paper, Paper)
        assert "machine learning" in paper.keywords
        paper_src = arxiv_source.getPaperSrc(paper)
        assert isinstance(paper_src, str)
        assert len(paper_src) > 0

    # test that arXiv source returns the exact information for one paper properly
    arxiv_source = ArXivSource()
    TITLE = "Foundational Models in Medical Imaging: A Comprehensive Survey and Future Vision"
    papers = arxiv_source.getPapers(1, [TITLE])
    paper = papers[0]
    assert process_paper_title(paper.title) == TITLE.lower()
    assert paper.firstAuthor == "Bobby Azad"
    assert paper.url == "http://arxiv.org/abs/2310.18689v1"

    date_string = "Sat, 28 Oct 2023 12:08:12 UTC"
    date_object = datetime.strptime(date_string, "%a, %d %b %Y %H:%M:%S %Z").date()
    assert paper.dateSubmitted == date_object
    assert paper.keywords == [
        "foundational models in medical imaging: a comprehensive survey and future vision"
    ]

def test_ieee_source():
    # test that IEEE source returns papers properly
    ieee_source = IEEESource()
    papers = ieee_source.getPapers(2, ["machine learning"])
    assert len(papers) == 2
    for paper in papers:
        assert isinstance(paper, Paper)
        assert isinstance(paper.url, str)
        assert len(paper.url) > 0

    # test that IEEE source returns the exact information for one paper properly
    ieee_source = IEEESource()
    KEYWORDS = "Large Language Models"  
    papers = ieee_source.getPapers(1, [KEYWORDS])
    paper = papers[0]
    print (paper.title)
    assert paper.firstAuthor == "Qurat Ul Ain Ali"
    assert paper.url.startswith("https://ieeexplore.ieee.org/")  

    date_object = date(2021, 10, 10)
    assert paper.dateSubmitted == date_object
<<<<<<< HEAD
    assert "scalability" in [kw.lower() for kw in paper.keywords] 
    assert "java" in [kw.lower() for kw in paper.keywords] 
=======
    assert "Big Data" in [kw.lower() for kw in paper.keywords] 
    assert "decision trees" in [kw.lower() for kw in paper.keywords] 

>>>>>>> 3d49c974
<|MERGE_RESOLUTION|>--- conflicted
+++ resolved
@@ -80,11 +80,6 @@
 
     date_object = date(2021, 10, 10)
     assert paper.dateSubmitted == date_object
-<<<<<<< HEAD
     assert "scalability" in [kw.lower() for kw in paper.keywords] 
     assert "java" in [kw.lower() for kw in paper.keywords] 
-=======
-    assert "Big Data" in [kw.lower() for kw in paper.keywords] 
-    assert "decision trees" in [kw.lower() for kw in paper.keywords] 
 
->>>>>>> 3d49c974
